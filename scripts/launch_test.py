--- conflicted
+++ resolved
@@ -1,5 +1,4 @@
-<<<<<<< HEAD
-﻿"""Main launching script"""
+"""Main launching script"""
 
 import argparse
 import sys
@@ -9,36 +8,17 @@
 from PyQt5 import QtCore, QtWidgets
 import mne
 import numpy as np
-=======
-﻿import argparse
-import sys
-import time
-from PyQt5 import QtCore, QtWidgets
-import mne
-import os.path as op
->>>>>>> 21d558e0
 
 from cognigraph.pipeline import Pipeline
 from cognigraph.nodes import sources, processors, outputs
 from cognigraph.gui.window import GUIWindow
 
-<<<<<<< HEAD
 np.warnings.filterwarnings('ignore')  # noqa
 
 # ----------------------------- setup logging  ----------------------------- #
 logfile = None
 format = '%(asctime)s:%(name)-17s:%(levelname)s:%(message)s'
 logging.basicConfig(level=logging.DEBUG, filename=logfile, format=format)
-=======
-import numpy as np
-np.warnings.filterwarnings('ignore')  # noqa
-
-# ----------------------------- setup logging  ----------------------------- #
-import logging
-logfile = None
-format = '%(asctime)s:%(name)-17s:%(levelname)s:%(message)s'
-logging.basicConfig(level=logging.INFO, filename=logfile, format=format)
->>>>>>> 21d558e0
 logger = logging.getLogger(__name__)
 mne.set_log_level('INFO')
 mne.set_log_file(fname=logfile, output_format=format)
@@ -46,11 +26,7 @@
 
 # ----------------------------- setup argparse ----------------------------- #
 parser = argparse.ArgumentParser()
-<<<<<<< HEAD
 parser.add_argument('-d', '--data', type=argparse.FileType('r'),
-=======
-parser.add_argument('-d','--data', type=argparse.FileType('r'),
->>>>>>> 21d558e0
                     help='data path')
 parser.add_argument('-f', '--forward', type=argparse.FileType('r'),
                     help='forward model path')
@@ -59,12 +35,8 @@
 
 sys.path.append('../vendor/nfb')  # For nfb submodule
 
-<<<<<<< HEAD
 SURF_DIR = op.join(mne.datasets.sample.data_path(), 'subjects')
 SUBJECT = 'sample'
-=======
-SURF_DIR = op.join(mne.datasets.sample.data_path(), 'subjects/sample/surf')
->>>>>>> 21d558e0
 DATA_DIR = '/home/dmalt/Code/python/cogni_submodules/tests/data'
 FWD_MODEL_NAME = 'dmalt_custom_mr-fwd.fif'
 
@@ -107,7 +79,6 @@
 
     # ------------------------------ outputs ------------------------------ #
     global_mode = outputs.BrainViewer.LIMITS_MODES.GLOBAL
-<<<<<<< HEAD
 
     brain_viewer = outputs.BrainViewer(
         limits_mode=global_mode, buffer_length=6,
@@ -122,13 +93,6 @@
     aec.input_node = roi_average
     pipeline.add_processor(aec)
 
-=======
-    brain_viewer = outputs.BrainViewer(
-            limits_mode=global_mode, buffer_length=6, surfaces_dir=SURF_DIR)
-    pipeline.add_output(brain_viewer)
-    roi_average = outputs.AtlasViewer(op.split(SURF_DIR)[0])
-    pipeline.add_output(roi_average, input_node=brain_viewer)
->>>>>>> 21d558e0
     # pipeline.add_output(outputs.LSLStreamOutput())
     signal_viewer = outputs.SignalViewer()
     signal_viewer_src = outputs.SignalViewer()
@@ -190,10 +154,6 @@
             self.stop()
             self.wait(1000)
 
-<<<<<<< HEAD
-
-=======
->>>>>>> 21d558e0
 def on_main_window_close():
     thread.stop()
     thread.wait(100)
@@ -207,20 +167,12 @@
     # del pipeline
     # thread.deleteLater()
 
-<<<<<<< HEAD
-=======
-
->>>>>>> 21d558e0
 if __name__ == '__main__':
     app = QtWidgets.QApplication(sys.argv)
 
     if not args.data:
         try:
-<<<<<<< HEAD
             file_tuple = QtWidgets.QFileDialog.getOpenFileName(
-=======
-            file_tuple = QtWidgets.QFileDialo.getOpenFileName(
->>>>>>> 21d558e0
                 caption="Select Data",
                 filter="Brainvision (*.eeg *.vhdr *.vmrk);;"
                        "MNE-python (*.fif);;"
@@ -250,11 +202,7 @@
         logger.info('Exiting ...')
 
     logger.debug('Assembling pipeline')
-<<<<<<< HEAD
     pipeline = assemble_pipeline(file_path, inverse_method='mne')
-=======
-    pipeline = assemble_pipeline(file_path, inverse_method='beamformer')
->>>>>>> 21d558e0
     logger.debug('Finished assembling pipeline')
     # Create window
     window = GUIWindow(pipeline=pipeline)
