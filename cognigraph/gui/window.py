--- conflicted
+++ resolved
@@ -61,15 +61,15 @@
             self.centralWidget().insertWidget(self.centralWidget().count() - 1,
                                               node_widget)
             self.centralWidget().insertWidget(self.centralWidget().count()-1, node_widget)
-            
+
     def moveEvent(self, event):
         self._reset_gif_sector()
         return super(GUIWindow, self).moveEvent(event)
-    
+
     def _reset_gif_sector(self):
         widgetRect = self.centralWidget().widget(0).geometry()
         widgetRect.moveTopLeft(self.centralWidget().mapToGlobal(widgetRect.topLeft()))
-        self._gif_recorder.sector = (widgetRect.left(), widgetRect.top(), widgetRect.right(), widgetRect.bottom())        
+        self._gif_recorder.sector = (widgetRect.left(), widgetRect.top(), widgetRect.right(), widgetRect.bottom())
 
     def _toggle_run_button(self):
         if self.run_button.text() == "Pause":
@@ -86,18 +86,7 @@
                 caption="Save the recording", filter="Gif image (*.gif)")[0]
             self._gif_recorder.save(save_path)
         else:
-<<<<<<< HEAD
             self._reset_gif_sector()
-            
-=======
-            widgetRect = self.centralWidget().widget(0).geometry()
-            widgetRect.moveTopLeft(
-                self.centralWidget().mapToGlobal(widgetRect.topLeft()))
-            self._gif_recorder.sector = (
-                widgetRect.left(), widgetRect.top(),
-                widgetRect.right(), widgetRect.bottom())
-
->>>>>>> b1f9c444
             self.gif_button.setText("Stop recording")
             self._gif_recorder.start()
 
