--- conflicted
+++ resolved
@@ -433,12 +433,8 @@
 
         if self.is_adaptive:
             self._update_covariance_matrix(input_array)
-<<<<<<< HEAD
-            self._filters = make_lcmv(info=raw_array.info, forward=self.fwd_surf,
-=======
             t1 = time.time()
             self._filters = make_lcmv(info=self._mne_info, forward=self.fwd_surf,
->>>>>>> 7941bb1a
                                       data_cov=self._Rxx, reg=0.5,
                                       pick_ori='max-power',
                                       weight_norm='unit-noise-gain',
